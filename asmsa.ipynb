--- conflicted
+++ resolved
@@ -2,11 +2,7 @@
  "cells": [
   {
    "cell_type": "markdown",
-<<<<<<< HEAD
    "id": "46ab0a84",
-=======
-   "id": "87a86464",
->>>>>>> 5bce2945
    "metadata": {},
    "source": [
     "# Analysis and Sampling of Molecular Simulations by adversarial Autoencoders\n",
@@ -18,11 +14,7 @@
   },
   {
    "cell_type": "markdown",
-<<<<<<< HEAD
    "id": "dc46eab4",
-=======
-   "id": "2b7746eb",
->>>>>>> 5bce2945
    "metadata": {},
    "source": [
     "## 1. Packages import"
@@ -31,11 +23,7 @@
   {
    "cell_type": "code",
    "execution_count": null,
-<<<<<<< HEAD
    "id": "b42c2cdc",
-=======
-   "id": "1c9aedf6",
->>>>>>> 5bce2945
    "metadata": {},
    "outputs": [],
    "source": [
@@ -53,11 +41,7 @@
   {
    "cell_type": "code",
    "execution_count": null,
-<<<<<<< HEAD
    "id": "b8c2a4be",
-=======
-   "id": "9e771dc7",
->>>>>>> 5bce2945
    "metadata": {},
    "outputs": [],
    "source": [
@@ -87,11 +71,7 @@
   },
   {
    "cell_type": "markdown",
-<<<<<<< HEAD
    "id": "ccd122ef",
-=======
-   "id": "5345c904",
->>>>>>> 5bce2945
    "metadata": {},
    "source": [
     "## 2. Internal coordinates computation"
@@ -100,11 +80,7 @@
   {
    "cell_type": "code",
    "execution_count": null,
-<<<<<<< HEAD
    "id": "fcdc7c6c",
-=======
-   "id": "1edf0987",
->>>>>>> 5bce2945
    "metadata": {},
    "outputs": [],
    "source": [
@@ -118,9 +94,6 @@
   {
    "cell_type": "code",
    "execution_count": null,
-<<<<<<< HEAD
-   "id": "8df10863",
-=======
    "id": "443c06d9",
    "metadata": {},
    "outputs": [],
@@ -145,7 +118,6 @@
    "cell_type": "code",
    "execution_count": null,
    "id": "98ccb532",
->>>>>>> 5bce2945
    "metadata": {},
    "outputs": [],
    "source": [
@@ -162,11 +134,7 @@
   {
    "cell_type": "code",
    "execution_count": null,
-<<<<<<< HEAD
    "id": "b89e1fe3",
-=======
-   "id": "1f092284",
->>>>>>> 5bce2945
    "metadata": {},
    "outputs": [],
    "source": [
@@ -176,11 +144,7 @@
   },
   {
    "cell_type": "markdown",
-<<<<<<< HEAD
    "id": "6f205940",
-=======
-   "id": "9570adb1",
->>>>>>> 5bce2945
    "metadata": {},
    "source": [
     "## 3. Test various batch sizes"
@@ -189,11 +153,7 @@
   {
    "cell_type": "code",
    "execution_count": null,
-<<<<<<< HEAD
    "id": "78168edc",
-=======
-   "id": "8401d9f6",
->>>>>>> 5bce2945
    "metadata": {},
    "outputs": [],
    "source": [
@@ -207,11 +167,7 @@
   {
    "cell_type": "code",
    "execution_count": null,
-<<<<<<< HEAD
    "id": "3756d8bf",
-=======
-   "id": "c6828e29",
->>>>>>> 5bce2945
    "metadata": {},
    "outputs": [],
    "source": [
@@ -223,11 +179,7 @@
   {
    "cell_type": "code",
    "execution_count": null,
-<<<<<<< HEAD
    "id": "edccd3de",
-=======
-   "id": "d3f92083",
->>>>>>> 5bce2945
    "metadata": {},
    "outputs": [],
    "source": [
@@ -239,11 +191,7 @@
   {
    "cell_type": "code",
    "execution_count": null,
-<<<<<<< HEAD
    "id": "b0fb3484",
-=======
-   "id": "2d816e0d",
->>>>>>> 5bce2945
    "metadata": {},
    "outputs": [],
    "source": [
@@ -254,11 +202,7 @@
   },
   {
    "cell_type": "markdown",
-<<<<<<< HEAD
    "id": "5a2dd3c6",
-=======
-   "id": "6f1c8ee9",
->>>>>>> 5bce2945
    "metadata": {},
    "source": [
     "## 4. Test various types of layers"
@@ -267,11 +211,7 @@
   {
    "cell_type": "code",
    "execution_count": null,
-<<<<<<< HEAD
    "id": "720eaeb2",
-=======
-   "id": "6b08de7d",
->>>>>>> 5bce2945
    "metadata": {},
    "outputs": [],
    "source": [
@@ -283,11 +223,7 @@
   {
    "cell_type": "code",
    "execution_count": null,
-<<<<<<< HEAD
    "id": "6f69b48c",
-=======
-   "id": "d0461d41",
->>>>>>> 5bce2945
    "metadata": {},
    "outputs": [],
    "source": [
@@ -303,11 +239,7 @@
   {
    "cell_type": "code",
    "execution_count": null,
-<<<<<<< HEAD
    "id": "6475e4cf",
-=======
-   "id": "58f02ee4",
->>>>>>> 5bce2945
    "metadata": {},
    "outputs": [],
    "source": [
@@ -328,11 +260,7 @@
   {
    "cell_type": "code",
    "execution_count": null,
-<<<<<<< HEAD
    "id": "9a2da393",
-=======
-   "id": "ad2b17d8",
->>>>>>> 5bce2945
    "metadata": {},
    "outputs": [],
    "source": [
@@ -347,11 +275,7 @@
   },
   {
    "cell_type": "markdown",
-<<<<<<< HEAD
    "id": "d0270a59",
-=======
-   "id": "3cc503cd",
->>>>>>> 5bce2945
    "metadata": {},
    "source": [
     "## 5. Specification of prior distribution"
@@ -360,7 +284,6 @@
   {
    "cell_type": "code",
    "execution_count": null,
-<<<<<<< HEAD
    "id": "479ea2c8",
    "metadata": {},
    "outputs": [],
@@ -394,9 +317,6 @@
    "cell_type": "code",
    "execution_count": null,
    "id": "d535f75a",
-=======
-   "id": "f6c4a170",
->>>>>>> 5bce2945
    "metadata": {},
    "outputs": [],
    "source": [
@@ -468,9 +388,6 @@
   {
    "cell_type": "code",
    "execution_count": null,
-<<<<<<< HEAD
-   "id": "989009a8",
-=======
    "id": "55e85409",
    "metadata": {},
    "outputs": [],
@@ -490,7 +407,6 @@
    "cell_type": "code",
    "execution_count": null,
    "id": "4cee2064",
->>>>>>> 5bce2945
    "metadata": {},
    "outputs": [],
    "source": []
