{
 "cells": [
  {
   "cell_type": "markdown",
   "id": "0",
   "metadata": {},
   "source": [
    "# ASMSA: Run molecular dynamics with CV derived AAE model\n",
    "\n",
    "**Previous steps**\n",
    "- [prepare.ipynb](prepare.ipynb): Download and sanity check input files\n",
    "- [train.ipynb](train.ipynb): Use results of previous tuning in more thorough training|\n",
    "- [tune.ipynb](tune.ipynb): Perform initial hyperparameter tuning for this molecule\n",
    "\n"
   ]
  },
  {
   "cell_type": "code",
   "execution_count": null,
   "id": "3",
   "metadata": {},
   "outputs": [],
   "source": [
    "#avoid TF to consume GPU memory\n",
    "import tensorflow as tf\n",
    "tf.config.set_visible_devices([], 'GPU')\n",
    "tf.config.list_logical_devices()"
   ]
  },
  {
   "cell_type": "code",
   "execution_count": null,
   "id": "4",
   "metadata": {},
   "outputs": [],
   "source": [
    "import asmsa\n",
    "import os\n",
    "import re\n",
    "import numpy as np\n",
    "import matplotlib.pyplot as plt\n",
    "import gromacs as gmx\n",
    "import torch"
   ]
  },
  {
   "cell_type": "code",
   "execution_count": null,
   "id": "5",
   "metadata": {},
   "outputs": [],
   "source": [
    "ompthreads=4\n",
    "mpiranks=1\n",
    "gpus=1"
   ]
  },
  {
   "cell_type": "code",
   "execution_count": null,
   "id": "6",
   "metadata": {},
   "outputs": [],
   "source": [
    "# Kubernetes deployment\n",
    "mdrunner=gmx.MDrunnerK8s()\n",
    "\n",
    "def mdrun(**kwargs):\n",
    "    mdrunner.run(pre={'omp':ompthreads,'mpi':mpiranks,'gpus':gpus}, mdrunargs={**kwargs,'ntomp':ompthreads,'pin':'on'},ncores=mpiranks)\n"
   ]
  },
  {
   "cell_type": "code",
   "execution_count": null,
   "id": "8",
   "metadata": {},
   "outputs": [],
   "source": [
    "exec(open('inputs.py').read())\n",
    "\n",
    "fulltop = base + '-full.top'"
   ]
  },
  {
   "cell_type": "code",
   "execution_count": null,
   "id": "9",
   "metadata": {},
   "outputs": [],
   "source": [
    "# on fresh run only\n",
    "!cp {topol} {fulltop}"
   ]
  },
  {
   "cell_type": "code",
   "execution_count": null,
   "id": "10",
   "metadata": {},
   "outputs": [],
   "source": [
    "# Dodecahedron box of suitable size (adjust eventually)\n",
    "mdbox=2.0\n",
    "gmx.editconf(f=gro,o=f\"{base}-box.gro\",c=True,d=str(mdbox),bt=\"dodecahedron\")"
   ]
  },
  {
   "cell_type": "code",
   "execution_count": null,
   "id": "11",
   "metadata": {},
   "outputs": [],
   "source": [
    "# Solvate\n",
    "gmx.solvate(cp=f\"{base}-box.gro\",cs=\"spc216.gro\",o=f\"{base}-solv.gro\",p=fulltop)"
   ]
  },
  {
   "cell_type": "code",
   "execution_count": null,
   "id": "12",
   "metadata": {},
   "outputs": [],
   "source": [
    "# Add ions\n",
    "gmx.grompp(f='ions.mdp',c=f\"{base}-solv.gro\",p=fulltop,o=\"ions.tpr\")"
   ]
  },
  {
   "cell_type": "code",
   "execution_count": null,
   "id": "13",
   "metadata": {},
   "outputs": [],
   "source": [
    "gmx.select(s=\"ions.tpr\",on='sol.ndx',select='SOL')\n",
    "gmx.genion(s=\"ions.tpr\",n=\"sol.ndx\",o=f\"{base}-ions.gro\",p=fulltop,pname=\"NA\",nname=\"CL\",neutral=True)"
   ]
  },
  {
   "cell_type": "code",
   "execution_count": null,
   "id": "14",
   "metadata": {},
   "outputs": [],
   "source": [
    "# Energy minimization\n",
    "\n",
    "gmx.grompp(f=\"minim-sol.mdp\",c=f\"{base}-ions.gro\",p=fulltop,o=\"em.tpr\")"
   ]
  },
  {
   "cell_type": "code",
   "execution_count": null,
   "id": "15",
   "metadata": {},
   "outputs": [],
   "source": [
    "# This job may run a bit longer, start it in background, with more cores and GPU\n",
    "\n",
    "mdrun(deffnm=\"em\")"
   ]
  },
  {
   "cell_type": "code",
   "execution_count": null,
   "id": "16",
   "metadata": {},
   "outputs": [],
   "source": [
    "# Isothermal-isochoric equilibration, following the same job pattern\n",
    "\n",
    "gmx.grompp(f=\"nvt.mdp\",c=\"em.gro\",r=\"em.gro\",p=fulltop,o=\"nvt.tpr\")"
   ]
  },
  {
   "cell_type": "code",
   "execution_count": null,
   "id": "17",
   "metadata": {},
   "outputs": [],
   "source": [
    "mdrun(deffnm='nvt')"
   ]
  },
  {
   "cell_type": "code",
   "execution_count": null,
   "id": "18",
   "metadata": {},
   "outputs": [],
   "source": [
    "# And isothermal-isobaric equilibration\n",
    "\n",
    "gmx.grompp(f='npt.mdp',c='nvt.gro',r='nvt.gro',t='nvt.cpt',p=fulltop,o='npt.tpr')"
   ]
  },
  {
   "cell_type": "code",
   "execution_count": null,
   "id": "19",
   "metadata": {},
   "outputs": [],
   "source": [
    "mdrun(deffnm='npt')"
   ]
  },
  {
   "cell_type": "code",
   "execution_count": null,
   "id": "20",
   "metadata": {},
   "outputs": [],
   "source": [
    "# Extract temperature, pressure and density from the trajectories and plot them\n",
    "\n",
    "gmx.energy(f='npt.edr',o='press.xvg',input='Pressure')\n",
    "gmx.energy(f='npt.edr',o='dens.xvg',input='Density')\n",
    "gmx.energy(f='npt.edr',o='temp.xvg',input='Temperature')"
   ]
  },
  {
   "cell_type": "code",
   "execution_count": null,
   "id": "21",
   "metadata": {},
   "outputs": [],
   "source": [
    "temp = np.loadtxt('temp.xvg',comments=['#','@'])\n",
    "press = np.loadtxt('press.xvg',comments=['#','@'])\n",
    "dens = np.loadtxt('dens.xvg',comments=['#','@'])\n",
    "\n",
    "plt.figure(figsize=(15,9))\n",
    "plt.subplot(311)\n",
    "plt.plot(press[:,0],press[:,1])\n",
    "plt.title('isothermal-isobaric equilibration')\n",
    "plt.grid()\n",
    "#plt.xlabel('time (ps)')\n",
    "plt.ylabel(\"pressure (bar)\")\n",
    "\n",
    "plt.subplot(312)\n",
    "plt.ylabel('density (kg/m3)')\n",
    "plt.grid()\n",
    "plt.plot(dens[:,0],dens[:,1])\n",
    "\n",
    "plt.subplot(313)\n",
    "plt.xlabel('time (ps)')\n",
    "plt.ylabel('temperature (K)')\n",
    "plt.grid()\n",
    "plt.plot(temp[:,0],temp[:,1])\n",
    "\n",
    "plt.show()"
   ]
  },
  {
   "cell_type": "code",
   "execution_count": null,
   "id": "22",
   "metadata": {},
   "outputs": [],
   "source": [
    "# Now we are ready to run metadynamics with plumed.dat generated in train.ipynb\n",
    "# Checkpoints are stored, hence the simulation can be restarted if it gets killed\n",
    "\n",
    "#1 m\n",
    "#mdsteps=500000000\n",
    "\n",
    "# 500 ns\n",
    "#mdsteps=250000000\n",
    "\n",
    "# 300 ns\n",
    "#mdsteps=150000000\n",
    "\n",
    "# 200 ns\n",
    "#mdsteps=100000000\n",
    "\n",
    "# 100 ps\n",
    "#mdsteps=50000"
   ]
  },
  {
   "cell_type": "code",
   "execution_count": null,
   "id": "23",
   "metadata": {},
   "outputs": [],
   "source": [
    "with open('md.mdp','w') as mdp:\n",
    "    mdp.write(f'''\n",
    "integrator              = md        ; leap-frog integrator\n",
    "dt                      = 0.002     ; 2 fs\n",
    "; Output control\n",
    "nstxout                 = 0         ; suppress bulky .trr file by specifying \n",
    "nstvout                 = 0         ; 0 for output frequency of nstxout,\n",
    "nstfout                 = 0         ; nstvout, and nstfout\n",
    "nstenergy               = 5000      ; save energies every 10.0 ps\n",
    "nstlog                  = 5000      ; update log file every 10.0 ps\n",
    "nstxout-compressed      = 5000      ; save compressed coordinates every 10.0 ps\n",
    "; compressed-x-grps       = System    ; save the whole system\n",
    "compressed-x-grps = Protein\n",
    "; Bond parameters\n",
    "continuation            = yes       ; Restarting after NPT \n",
    "constraint_algorithm    = lincs     ; holonomic constraints \n",
    "constraints             = h-bonds   ; bonds involving H are constrained\n",
    "lincs_iter              = 1         ; accuracy of LINCS\n",
    "lincs_order             = 4         ; also related to accuracy\n",
    "; Neighborsearching\n",
    "cutoff-scheme           = Verlet    ; Buffered neighbor searching\n",
    "ns_type                 = grid      ; search neighboring grid cells\n",
    "nstlist                 = 10        ; 20 fs, largely irrelevant with Verlet scheme\n",
    "rcoulomb                = 1.0       ; short-range electrostatic cutoff (in nm)\n",
    "rvdw                    = 1.0       ; short-range van der Waals cutoff (in nm)\n",
    "; Electrostatics\n",
    "coulombtype             = PME       ; Particle Mesh Ewald for long-range electrostatics\n",
    "pme_order               = 4         ; cubic interpolation\n",
    "fourierspacing          = 0.16      ; grid spacing for FFT\n",
    "; Temperature coupling is on\n",
    "tcoupl                  = V-rescale             ; modified Berendsen thermostat\n",
    "tc-grps                 = Protein Non-Protein   ; two coupling groups - more accurate\n",
    "tau_t                   = 0.1     0.1           ; time constant, in ps\n",
    "ref_t                   = 300     300           ; reference temperature, one for each group, in K\n",
    "; Pressure coupling is on\n",
    "pcoupl                  = Parrinello-Rahman     ; Pressure coupling on in NPT\n",
    "pcoupltype              = isotropic             ; uniform scaling of box vectors\n",
    "tau_p                   = 2.0                   ; time constant, in ps\n",
    "ref_p                   = 1.0                   ; reference pressure, in bar\n",
    "compressibility         = 4.5e-5                ; isothermal compressibility of water, bar^-1\n",
    "; Periodic boundary conditions\n",
    "pbc                     = xyz       ; 3-D PBC\n",
    "; Dispersion correction\n",
    "DispCorr                = EnerPres  ; account for cut-off vdW scheme\n",
    "; Velocity generation\n",
    "gen_vel                 = no        ; Velocity generation is off \n",
    "\n",
    "nsteps = {mdsteps}\n",
    "''')"
   ]
  },
  {
   "cell_type": "code",
   "execution_count": null,
   "id": "24",
   "metadata": {},
   "outputs": [],
   "source": [
    "gmx.grompp(f='md.mdp',c='npt.gro',t='npt.cpt',p=fulltop,o='md.tpr')\n"
   ]
  },
  {
   "cell_type": "code",
   "execution_count": null,
   "id": "25",
   "metadata": {},
   "outputs": [],
   "source": [
    "!touch HILLS # Create the Hills file for Plumed\n",
    "\n",
    "#mdrun(deffnm='md',plumed='plumed.dat',cpi='md.cpt')\n",
    "#mdrun(deffnm='md',plumed='plumed.dat')\n",
    "#mdrun(deffnm='md')\n"
   ]
<<<<<<< HEAD
=======
  },
  {
   "cell_type": "code",
   "execution_count": null,
   "id": "26",
   "metadata": {},
   "outputs": [],
   "source": [
    "gmx.trjconv(f='md.xtc',s=base+'-box.gro',pbc='nojump',input='Protein Protein'.split(),o='pbc.xtc')"
   ]
  },
  {
   "cell_type": "code",
   "execution_count": null,
   "id": "27",
   "metadata": {},
   "outputs": [],
   "source": [
    "gmx.trjconv(f='pbc.xtc',s=base+'-box.gro',fit='rot+trans',input='Protein Protein'.split(),o='fit.xtc')"
   ]
  },
  {
   "cell_type": "code",
   "execution_count": null,
   "id": "28",
   "metadata": {},
   "outputs": [],
   "source": []
  },
  {
   "cell_type": "code",
   "execution_count": null,
   "id": "29",
   "metadata": {},
   "outputs": [],
   "source": [
    "import mdtraj as md\n",
    "tr = md.load('fit.xtc',top=base+'-box.gro')"
   ]
  },
  {
   "cell_type": "code",
   "execution_count": null,
   "id": "30",
   "metadata": {},
   "outputs": [],
   "source": [
    "idx=tr[0].top.select(\"element != H\")\n",
    "tr = tr.atom_slice(idx)\n",
    "tr.xyz.shape"
   ]
  },
  {
   "cell_type": "code",
   "execution_count": null,
   "id": "31",
   "metadata": {},
   "outputs": [],
   "source": [
    "import nglview as nv\n",
    "nv.show_mdtraj(tr)"
   ]
  },
  {
   "cell_type": "code",
   "execution_count": null,
   "id": "32",
   "metadata": {},
   "outputs": [],
   "source": []
  },
  {
   "cell_type": "code",
   "execution_count": null,
   "id": "33",
   "metadata": {},
   "outputs": [],
   "source": [
    "gmx.convert_tpr(s='md.tpr',o='md-new.tpr',extend=100000)\n",
    "!mv md-new.tpr md.tpr"
   ]
  },
  {
   "cell_type": "code",
   "execution_count": null,
   "id": "34",
   "metadata": {},
   "outputs": [],
   "source": [
    "mdrun(deffnm='md',plumed='plumed.dat',cpi='md.cpt')"
   ]
  },
  {
   "cell_type": "code",
   "execution_count": null,
   "id": "35",
   "metadata": {},
   "outputs": [],
   "source": []
  },
  {
   "cell_type": "code",
   "execution_count": null,
   "id": "36",
   "metadata": {},
   "outputs": [],
   "source": [
    "mod_feat = torch.jit.load('features.pt')\n",
    "mod_enc = torch.jit.load('encoder.pt')"
   ]
  },
  {
   "cell_type": "code",
   "execution_count": null,
   "id": "37",
   "metadata": {},
   "outputs": [],
   "source": [
    "train_mean = np.loadtxt('datasets/intcoords/mean.txt',dtype=np.float32)\n",
    "train_scale = np.loadtxt('datasets/intcoords/scale.txt',dtype=np.float32)"
   ]
  },
  {
   "cell_type": "code",
   "execution_count": null,
   "id": "38",
   "metadata": {},
   "outputs": [],
   "source": [
    "feat = mod_feat(torch.tensor(np.moveaxis(tr.xyz,0,-1)))\n",
    "feat.shape"
   ]
  },
  {
   "cell_type": "code",
   "execution_count": null,
   "id": "39",
   "metadata": {},
   "outputs": [],
   "source": [
    "lows = mod_enc((( feat - np.reshape(train_mean,(-1,1))) / np.reshape(train_scale,(-1,1))).T)\n",
    "lows.shape"
   ]
  },
  {
   "cell_type": "code",
   "execution_count": null,
   "id": "40",
   "metadata": {},
   "outputs": [],
   "source": [
    "rg = md.compute_rg(tr)\n",
    "first = md.load(conf)\n",
    "rmsd = md.rmsd(tr,first[0])\n",
    "cmap = plt.get_cmap('rainbow')\n",
    "plt.figure(figsize=(12,4))\n",
    "plt.subplot(121)\n",
    "plt.scatter(lows[:,0],lows[:,1],marker='.',c=rg,cmap=cmap,s=1)\n",
    "plt.colorbar(cmap=cmap)\n",
    "plt.title(\"Rg\")\n",
    "plt.subplot(122)\n",
    "plt.scatter(lows[:,0],lows[:,1],marker='.',c=rmsd,cmap=cmap,s=1)\n",
    "plt.colorbar(cmap=cmap)\n",
    "plt.title(\"RMSD\")\n",
    "plt.show()"
   ]
  },
  {
   "cell_type": "code",
   "execution_count": null,
   "id": "41",
   "metadata": {},
   "outputs": [],
   "source": []
  },
  {
   "cell_type": "code",
   "execution_count": null,
   "id": "42",
   "metadata": {},
   "outputs": [],
   "source": [
    "# just check\n",
    "tr = md.load('x_train.xtc',top=conf)\n",
    "tr.xyz.shape"
   ]
  },
  {
   "cell_type": "code",
   "execution_count": null,
   "id": "43",
   "metadata": {},
   "outputs": [],
   "source": []
>>>>>>> bb112c0b
  }
 ],
 "metadata": {
  "kernelspec": {
   "display_name": "Python 3 (ipykernel)",
   "language": "python",
   "name": "python3"
  },
  "language_info": {
   "codemirror_mode": {
    "name": "ipython",
    "version": 3
   },
   "file_extension": ".py",
   "mimetype": "text/x-python",
   "name": "python",
   "nbconvert_exporter": "python",
   "pygments_lexer": "ipython3",
   "version": "3.10.11"
  }
 },
 "nbformat": 4,
 "nbformat_minor": 5
}<|MERGE_RESOLUTION|>--- conflicted
+++ resolved
@@ -359,8 +359,6 @@
     "#mdrun(deffnm='md',plumed='plumed.dat')\n",
     "#mdrun(deffnm='md')\n"
    ]
-<<<<<<< HEAD
-=======
   },
   {
    "cell_type": "code",
@@ -555,7 +553,6 @@
    "metadata": {},
    "outputs": [],
    "source": []
->>>>>>> bb112c0b
   }
  ],
  "metadata": {
