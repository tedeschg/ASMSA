{
 "cells": [
  {
   "cell_type": "markdown",
   "id": "6851ea37",
   "metadata": {},
   "source": [
    "# ASMSA: Tune AAE model hyperparameters\n",
    "\n",
    "**Previous step**\n",
    "- [prepare.ipynb](prepare.ipynb): Download and sanity check input files\n",
    "\n",
    "**Next steps**\n",
    "- [train.ipynb](train.ipynb): Use results of previous tuning in more thorough training\n",
    "- [md.ipynb](md.ipynb): Use a trained model in MD simulation with Gromacs"
   ]
  },
  {
   "cell_type": "markdown",
   "id": "235ca1f6",
   "metadata": {},
   "source": [
    "## Notebook setup"
   ]
  },
  {
   "cell_type": "code",
   "execution_count": null,
   "id": "c9d37017-705e-493d-8a3a-798da6b340b8",
   "metadata": {},
   "outputs": [],
   "source": [
    "#%cd villin"
   ]
  },
  {
   "cell_type": "code",
   "execution_count": null,
   "id": "91559377-60e1-421a-a51e-5e78f0c1b99b",
   "metadata": {
    "tags": []
   },
   "outputs": [],
   "source": [
    "threads = 2\n",
    "import os\n",
    "os.environ['OMP_NUM_THREADS']=str(threads)\n",
    "import tensorflow as tf\n",
    "\n",
    "# PyTorch favours OMP_NUM_THREADS in environment\n",
    "import torch\n",
    "\n",
    "# Tensorflow needs explicit cofig calls\n",
    "tf.config.threading.set_inter_op_parallelism_threads(threads)\n",
    "tf.config.threading.set_intra_op_parallelism_threads(threads)"
   ]
  },
  {
   "cell_type": "code",
   "execution_count": null,
   "id": "4b70ab11",
   "metadata": {
    "tags": []
   },
   "outputs": [],
   "source": [
    "import tensorflow_probability as tfp\n",
    "import matplotlib.pyplot as plt\n",
    "import mdtraj as md\n",
    "import numpy as np\n",
    "import urllib.request\n",
    "from tensorflow import keras\n",
    "import keras_tuner\n",
    "import asmsa\n",
    "from datetime import datetime\n",
    "import tensorflow as tf"
   ]
  },
  {
   "cell_type": "markdown",
   "id": "aaba1b8f-d0ff-4264-9712-d06ad9ac964f",
   "metadata": {},
   "source": [
    "## Input files\n",
    "\n",
    "All input files are prepared (up- or downloaded) in [prepare.ipynb](prepare.ipynb). \n"
   ]
  },
  {
   "cell_type": "code",
   "execution_count": null,
   "id": "fcd3c43e",
   "metadata": {
    "tags": []
   },
   "outputs": [],
   "source": [
    "exec(open('inputs-des.py').read())"
   ]
  },
  {
   "cell_type": "markdown",
   "id": "0100f507",
   "metadata": {},
   "source": [
    "## Load dataset"
   ]
  },
  {
   "cell_type": "code",
   "execution_count": null,
   "id": "ef96d527",
   "metadata": {
    "tags": []
   },
   "outputs": [],
   "source": [
    "# load train dataset\n",
    "X_train = tf.data.Dataset.load('../Thermal-unfolding/datasets/intcoords/train')\n",
    "X_train_np = np.stack(list(X_train))\n",
    "X_train_np = X_train_np[:int(0.5*len(X_train_np))]\n",
    "\n",
    "# load validation dataset\n",
    "X_validate = tf.data.Dataset.load('../Thermal-unfolding/datasets/intcoords/validate')\n",
    "X_validate_np = np.stack(list(X_validate))\n",
    "\n",
    "X_train_np.shape, X_validate_np.shape"
   ]
  },
  {
   "cell_type": "markdown",
   "id": "665a3d4e-86dc-4c14-840d-78a81c1e7d33",
   "metadata": {},
   "source": [
    "## Hyperparameter definition\n",
    "Specify hyperparameter ranges"
   ]
  },
  {
   "cell_type": "code",
   "execution_count": null,
   "id": "d372c4d8-f319-4f28-9290-6d0c633da890",
   "metadata": {},
   "outputs": [],
   "source": [
    "medium_hp = {\n",
<<<<<<< HEAD
    "    'activation' : ['gelu','selu'],\n",
    "    'ae_neuron_number_seed' : [32,64,96,128],\n",
    "    'disc_neuron_number_seed' : [32,64,96],\n",
    "    'ae_number_of_layers' : [2,3,5],\n",
    "    'disc_number_of_layers' : [2,3,5],\n",
    "    'batch_size' : [64,128],\n",
=======
    "    'activation' : ['relu','gelu','selu'],\n",
    "    'ae_neuron_number_seed' : [32,64,96,128],\n",
    "    'disc_neuron_number_seed' : [32,64,96],\n",
    "    'ae_number_of_layers' : [2,3,4,5],\n",
    "    'disc_number_of_layers' : [2,3,4,5],\n",
    "    'batch_size' : [64,128,256],\n",
    "    'optimizer' : ['Adam'],\n",
    "    'learning_rate' : 0.0002,\n",
    "    'ae_loss_fn' : ['MeanSquaredError'],\n",
    "    'disc_loss_fn' : ['BinaryCrossentropy']\n",
    "}\n",
    "\n",
    "tiny_hp = {\n",
    "    'activation' : ['relu'],\n",
    "    'ae_neuron_number_seed' : [32,96],\n",
    "    'disc_neuron_number_seed' : [32,96],\n",
    "    'ae_number_of_layers' : [2,2],\n",
    "    'disc_number_of_layers' : [3,3],\n",
    "    'batch_size' : [64,128,256],\n",
>>>>>>> 74092e2a
    "    'optimizer' : ['Adam'],\n",
    "    'learning_rate' : 0.0002,\n",
    "    'ae_loss_fn' : ['MeanSquaredError'],\n",
    "    'disc_loss_fn' : ['BinaryCrossentropy']\n",
    "}"
   ]
  },
  {
   "cell_type": "markdown",
   "id": "e3092061-7a90-4a37-b2b4-4606a9fadef1",
   "metadata": {},
   "source": [
    "## Sequential hyperparameter tuning\n",
    "\n",
    "This is robust, it does not require Kubernetes environment for additional job submission but GPU is strongly recommended in the notebook itself to get reasonable speed, not requiring the following (currently broken) parallel tuning section.\n"
   ]
  },
  {
   "cell_type": "code",
   "execution_count": null,
   "id": "f2a2080a",
   "metadata": {
    "tags": []
   },
   "outputs": [],
   "source": [
    "# Just testing numbers of epochs and hyperparameter setting trials\n",
    "# Don't expect anything meaningful\n",
    "trials=50\n",
    "epochs=30\n",
    "\n",
    "# Set RESULTS_DIR env variable for results of tuning\n",
    "os.environ['RESULTS_DIR'] = datetime.today().strftime(\"%m%d%Y-%H%M%S\")\n",
    "tuner = keras_tuner.RandomSearch(\n",
    "    max_trials=trials,\n",
    "    hypermodel=\n",
    "        asmsa.AAEHyperModel(\n",
    "            (X_validate_np.shape[1],),\n",
    "            hp=medium_hp,\n",
    "            prior=tfp.distributions.Normal(loc=0, scale=1)),\n",
    "    objective=keras_tuner.Objective(\"score\", direction=\"min\"),\n",
    "    directory=\"./results\",\n",
    "    project_name=\"Random\",\n",
    "    overwrite=True\n",
    ")"
   ]
  },
  {
   "cell_type": "code",
   "execution_count": null,
   "id": "6141ae3a",
   "metadata": {
    "scrolled": true,
    "tags": []
   },
   "outputs": [],
   "source": [
    "tuner.search(train=X_train_np,validation=X_validate_np,epochs=epochs,verbose=2)"
   ]
  },
  {
   "cell_type": "code",
   "execution_count": null,
   "id": "df31d980-e476-4956-9151-66d4433c3fa6",
   "metadata": {
    "tags": []
   },
   "outputs": [],
   "source": [
    "from asmsa.tuning_analyzer import TuningAnalyzer\n",
    "\n",
    "# Create analyzer object that analyses results of tuning\n",
    "# By default it is the latest tuning, but can by choosen with tuning flag,\n",
    "#  e.g TuningAnalyzer(tuning='analysis/05092023-135249')\n",
    "analyzer = TuningAnalyzer()"
   ]
  },
  {
   "cell_type": "code",
   "execution_count": null,
   "id": "21acdf17-9123-44ff-8b30-12c3115064ca",
   "metadata": {
    "tags": []
   },
   "outputs": [],
   "source": [
    "# Get sorted hyperparameters by score, by default 10 best HP, for different number:\n",
    "#  analyzer.get_best_hp(num_trials=3)\n",
    "analyzer.get_best_hp()"
   ]
  },
  {
   "cell_type": "code",
   "execution_count": null,
   "id": "9a540e35-2d13-44b2-bc14-86427ded9338",
   "metadata": {
    "tags": []
   },
   "outputs": [],
   "source": [
    "# Matplotlib visualization - not recommended way, does not look that good and does not scale \n",
    "#  that well but at least the colors are consistent accross measures. After more work could look better\n",
    "# - By default visualizing best 10 trials\n",
    "# - Can specify only one specific trial... analyzer.visualize_tuning(trial='15d9fa928a7517004bcb28771bb6e5f17ad66dd7013c6aa1572a84773d91393c')\n",
    "# - Can specify number of best trials to be visualized... analyzer.visualize_tuning(num_trials=3)\n",
    "analyzer.visualize_tuning()"
   ]
  },
  {
   "cell_type": "code",
   "execution_count": null,
   "id": "2829d890-6ab3-490a-b6d4-308ad809492a",
   "metadata": {
    "tags": []
   },
   "outputs": [],
   "source": [
    "# Recommended option via Tensorboard. This function populates TB event\n",
    "#  which can be viewed in native way via Tensorboard. \n",
    "# May not work in all Jupyterhub setups, though.\n",
    "\n",
    "# By default it chooses latest tuning and populates into its directory _TB, e.g: analysis/05092023-135249/_TB\n",
    "# - Can override directory where to populate... analyzer.populate_TB(out_dir='MyTBeventDir')\n",
    "# - Can choose only specific trials via list... analyzer.populate_TB(trials=['15d9fa928a7517004bcb28771bb6e5f17ad66dd7013c6aa1572a84773d91393c']),\n",
    "# - Can select how many best trials to be visualized... analyzer.populate_TB(num_trials=3)\n",
    "analyzer.populate_TB(num_trials=3)"
   ]
  },
  {
   "cell_type": "code",
   "execution_count": null,
   "id": "01cd9b4a-f5cd-4627-b379-51836ae3f9ea",
   "metadata": {
    "tags": []
   },
   "outputs": [],
   "source": [
    "%load_ext tensorboard\n",
    "%tensorboard --logdir analysis"
   ]
  },
  {
   "cell_type": "markdown",
   "id": "b7401d7d-35b1-43db-9446-7f1e3714994a",
   "metadata": {},
   "source": [
    "## Parallel hyperparameter tuning\n",
    "\n",
    "**BROKEN**, ignore the rest of this notebook for the time being"
   ]
  },
  {
   "cell_type": "code",
   "execution_count": null,
   "id": "88e992cd-368e-4162-9eeb-8295b9478e15",
   "metadata": {
    "tags": []
   },
   "outputs": [],
   "source": [
    "# Finally, this is the real stuff\n",
    "# medium settings known to be working for trpcage\n",
    "\n",
    "epochs=15\n",
    "trials=3\n",
    "hp=medium_hp\n",
    "\n",
    "# testing only\n",
    "#epochs=8\n",
    "#trials=6\n",
    "#hp=tiny_hp"
   ]
  },
  {
   "cell_type": "code",
   "execution_count": null,
   "id": "7e1ee1d0-ae41-4e3c-91de-9910eca8b3c6",
   "metadata": {
    "tags": []
   },
   "outputs": [],
   "source": [
    "# number of parallel workers, each runs a single trial at time\n",
    "# balance between resource availability and size of the problem\n",
    "# currently each slave runs on 4 cores and 4 GB RAM (hardcoded in src/asmsa/tunewrapper.py)\n",
    "\n",
    "slaves=3"
   ]
  },
  {
   "cell_type": "code",
   "execution_count": null,
   "id": "775255db-6e7e-4042-9e29-4a6a38705459",
   "metadata": {
    "tags": []
   },
   "outputs": [],
   "source": [
    "# XXX: Kubernetes magic: find out names of container image and volume\n",
    "# check the result, it can go wrong\n",
    "\n",
    "with open('IMAGE') as img:\n",
    "    image=img.read().rstrip()\n",
    "\n",
    "import re\n",
    "mnt=os.popen('mount | grep /home/jovyan').read()\n",
    "pvcid=re.search('pvc-[0-9a-z-]+',mnt).group(0)\n",
    "pvc=os.popen(f'kubectl get pvc | grep {pvcid} | cut -f1 -d\" \"').read().rstrip()\n",
    "\n",
    "print(f\"\"\"\\\n",
    "image: {image}\n",
    "volume: {pvc}\n",
    "\"\"\")"
   ]
  },
  {
   "cell_type": "code",
   "execution_count": null,
   "id": "2d954868-09bd-427a-ae6a-4334c6ab55d1",
   "metadata": {
    "tags": []
   },
   "outputs": [],
   "source": [
    "# Python wrapper around scripts that prepare and execute parellel Keras Tuner in Kubernetes\n",
    "from asmsa.tunewrapper import TuneWrapper\n",
    "\n",
    "wrapper = TuneWrapper(ds=X_validate_np,hp=hp,output=datetime.today().strftime(\"%m%d%Y-%H%M%S\"),epochs=epochs,trials=trials,pdb=conf,top=topol,xtc=traj,ndx=index, pvc=pvc)"
   ]
  },
  {
   "cell_type": "code",
   "execution_count": null,
   "id": "153d894e-b03f-490a-8c8d-cd5310ab2ab8",
   "metadata": {
    "tags": []
   },
   "outputs": [],
   "source": [
    "# Necessary but destructive cleanup before hyperparameter tuning\n",
    "\n",
    "# DON'T RUN THIS CELL BLINDLY\n",
    "# it kills any running processes including the workers, and it purges previous results\n",
    "\n",
    "!kubectl delete job/tuner\n",
    "!kill $(ps ax | grep tuning.py | awk '{print $1}')\n",
    "!rm -rf results"
   ]
  },
  {
   "cell_type": "code",
   "execution_count": null,
   "id": "666446de-eb9f-487e-860a-6efadd2ae065",
   "metadata": {
    "tags": []
   },
   "outputs": [],
   "source": [
    "# start the master (chief) of tuners in background\n",
    "# the computation takes rather long, this is a more robust approach then keeping it in the notebook\n",
    "\n",
    "wrapper.master_start()"
   ]
  },
  {
   "cell_type": "code",
   "execution_count": null,
   "id": "f576a47a-23c6-46b8-b0ba-d184e8598390",
   "metadata": {
    "tags": []
   },
   "outputs": [],
   "source": [
    "# therefore one should check the status ocassionally; it should show a tuning.py process running\n",
    "print(wrapper.master_status())"
   ]
  },
  {
   "cell_type": "code",
   "execution_count": null,
   "id": "3cb5eb38-fb24-4236-8349-7f694bea3f3e",
   "metadata": {
    "tags": []
   },
   "outputs": [],
   "source": [
    "# spawn the requested number of workers as separate Kubernetes job with several pods \n",
    "# they receive work from \n",
    "\n",
    "wrapper.workers_start(num=slaves)"
   ]
  },
  {
   "cell_type": "code",
   "execution_count": null,
   "id": "3f752369-13d2-4ed0-be1e-115b446dc35c",
   "metadata": {
    "tags": []
   },
   "outputs": [],
   "source": [
    "# This status should show {slaves} number of pods, all of them start in Pending state, and follow through ContainerCreating \n",
    "# to Running, and Completed finally\n",
    "\n",
    "# This takes time, minutes to hours depending on size of the model, number of trials, and number of slaves\n",
    "# Run this cell repeatedly, waiting until all the pods are completed\n",
    "\n",
    "wrapper.workers_status()"
   ]
  },
  {
   "cell_type": "code",
   "execution_count": null,
   "id": "5ec269b7-0096-4861-9c86-3e7f87bce9f9",
   "metadata": {
    "tags": []
   },
   "outputs": [],
   "source": [
    "# Same steps for analysis as with serial tuning\n",
    "analyzer = TuningAnalyzer()\n",
    "analyzer.get_best_hp()"
   ]
  },
  {
   "cell_type": "code",
   "execution_count": null,
   "id": "4536d3cf-109b-4719-a88f-42031becd2b2",
   "metadata": {
    "tags": []
   },
   "outputs": [],
   "source": [
    "# We can choose output dir for TB event this time\n",
    "out = 'dist_tuning'\n",
    "\n",
    "analyzer.populate_TB(out_dir=out)"
   ]
  },
  {
   "cell_type": "code",
   "execution_count": null,
   "id": "1683eb5f-6d7e-4b02-89f5-ea6f7c8b0130",
   "metadata": {
    "tags": []
   },
   "outputs": [],
   "source": [
    "# Might need to kill previous tensorboard instance to change logdir\n",
    "!pkill -f 'tensorboard'\n",
    "\n",
    "%load_ext tensorboard\n",
    "%tensorboard --logdir $out"
   ]
  },
  {
   "cell_type": "code",
   "execution_count": null,
   "id": "f22452d5-a5ac-4ccf-8231-c9b1a2835613",
   "metadata": {},
   "outputs": [],
   "source": []
  }
 ],
 "metadata": {
  "kernelspec": {
   "display_name": "Python 3 (ipykernel)",
   "language": "python",
   "name": "python3"
  },
  "language_info": {
   "codemirror_mode": {
    "name": "ipython",
    "version": 3
   },
   "file_extension": ".py",
   "mimetype": "text/x-python",
   "name": "python",
   "nbconvert_exporter": "python",
   "pygments_lexer": "ipython3",
   "version": "3.10.11"
  }
 },
 "nbformat": 4,
 "nbformat_minor": 5
}<|MERGE_RESOLUTION|>--- conflicted
+++ resolved
@@ -2,7 +2,7 @@
  "cells": [
   {
    "cell_type": "markdown",
-   "id": "6851ea37",
+   "id": "0",
    "metadata": {},
    "source": [
     "# ASMSA: Tune AAE model hyperparameters\n",
@@ -17,7 +17,7 @@
   },
   {
    "cell_type": "markdown",
-   "id": "235ca1f6",
+   "id": "1",
    "metadata": {},
    "source": [
     "## Notebook setup"
@@ -26,7 +26,7 @@
   {
    "cell_type": "code",
    "execution_count": null,
-   "id": "c9d37017-705e-493d-8a3a-798da6b340b8",
+   "id": "2",
    "metadata": {},
    "outputs": [],
    "source": [
@@ -36,7 +36,7 @@
   {
    "cell_type": "code",
    "execution_count": null,
-   "id": "91559377-60e1-421a-a51e-5e78f0c1b99b",
+   "id": "3",
    "metadata": {
     "tags": []
    },
@@ -58,7 +58,7 @@
   {
    "cell_type": "code",
    "execution_count": null,
-   "id": "4b70ab11",
+   "id": "4",
    "metadata": {
     "tags": []
    },
@@ -78,7 +78,7 @@
   },
   {
    "cell_type": "markdown",
-   "id": "aaba1b8f-d0ff-4264-9712-d06ad9ac964f",
+   "id": "5",
    "metadata": {},
    "source": [
     "## Input files\n",
@@ -89,7 +89,7 @@
   {
    "cell_type": "code",
    "execution_count": null,
-   "id": "fcd3c43e",
+   "id": "6",
    "metadata": {
     "tags": []
    },
@@ -100,7 +100,7 @@
   },
   {
    "cell_type": "markdown",
-   "id": "0100f507",
+   "id": "7",
    "metadata": {},
    "source": [
     "## Load dataset"
@@ -109,7 +109,7 @@
   {
    "cell_type": "code",
    "execution_count": null,
-   "id": "ef96d527",
+   "id": "8",
    "metadata": {
     "tags": []
    },
@@ -129,7 +129,7 @@
   },
   {
    "cell_type": "markdown",
-   "id": "665a3d4e-86dc-4c14-840d-78a81c1e7d33",
+   "id": "9",
    "metadata": {},
    "source": [
     "## Hyperparameter definition\n",
@@ -139,39 +139,17 @@
   {
    "cell_type": "code",
    "execution_count": null,
-   "id": "d372c4d8-f319-4f28-9290-6d0c633da890",
+   "id": "10",
    "metadata": {},
    "outputs": [],
    "source": [
     "medium_hp = {\n",
-<<<<<<< HEAD
     "    'activation' : ['gelu','selu'],\n",
     "    'ae_neuron_number_seed' : [32,64,96,128],\n",
     "    'disc_neuron_number_seed' : [32,64,96],\n",
     "    'ae_number_of_layers' : [2,3,5],\n",
     "    'disc_number_of_layers' : [2,3,5],\n",
     "    'batch_size' : [64,128],\n",
-=======
-    "    'activation' : ['relu','gelu','selu'],\n",
-    "    'ae_neuron_number_seed' : [32,64,96,128],\n",
-    "    'disc_neuron_number_seed' : [32,64,96],\n",
-    "    'ae_number_of_layers' : [2,3,4,5],\n",
-    "    'disc_number_of_layers' : [2,3,4,5],\n",
-    "    'batch_size' : [64,128,256],\n",
-    "    'optimizer' : ['Adam'],\n",
-    "    'learning_rate' : 0.0002,\n",
-    "    'ae_loss_fn' : ['MeanSquaredError'],\n",
-    "    'disc_loss_fn' : ['BinaryCrossentropy']\n",
-    "}\n",
-    "\n",
-    "tiny_hp = {\n",
-    "    'activation' : ['relu'],\n",
-    "    'ae_neuron_number_seed' : [32,96],\n",
-    "    'disc_neuron_number_seed' : [32,96],\n",
-    "    'ae_number_of_layers' : [2,2],\n",
-    "    'disc_number_of_layers' : [3,3],\n",
-    "    'batch_size' : [64,128,256],\n",
->>>>>>> 74092e2a
     "    'optimizer' : ['Adam'],\n",
     "    'learning_rate' : 0.0002,\n",
     "    'ae_loss_fn' : ['MeanSquaredError'],\n",
@@ -181,7 +159,7 @@
   },
   {
    "cell_type": "markdown",
-   "id": "e3092061-7a90-4a37-b2b4-4606a9fadef1",
+   "id": "11",
    "metadata": {},
    "source": [
     "## Sequential hyperparameter tuning\n",
@@ -192,7 +170,7 @@
   {
    "cell_type": "code",
    "execution_count": null,
-   "id": "f2a2080a",
+   "id": "12",
    "metadata": {
     "tags": []
    },
@@ -222,9 +200,8 @@
   {
    "cell_type": "code",
    "execution_count": null,
-   "id": "6141ae3a",
-   "metadata": {
-    "scrolled": true,
+   "id": "13",
+   "metadata": {
     "tags": []
    },
    "outputs": [],
@@ -235,7 +212,7 @@
   {
    "cell_type": "code",
    "execution_count": null,
-   "id": "df31d980-e476-4956-9151-66d4433c3fa6",
+   "id": "14",
    "metadata": {
     "tags": []
    },
@@ -252,7 +229,7 @@
   {
    "cell_type": "code",
    "execution_count": null,
-   "id": "21acdf17-9123-44ff-8b30-12c3115064ca",
+   "id": "15",
    "metadata": {
     "tags": []
    },
@@ -266,7 +243,7 @@
   {
    "cell_type": "code",
    "execution_count": null,
-   "id": "9a540e35-2d13-44b2-bc14-86427ded9338",
+   "id": "16",
    "metadata": {
     "tags": []
    },
@@ -283,7 +260,7 @@
   {
    "cell_type": "code",
    "execution_count": null,
-   "id": "2829d890-6ab3-490a-b6d4-308ad809492a",
+   "id": "17",
    "metadata": {
     "tags": []
    },
@@ -303,7 +280,7 @@
   {
    "cell_type": "code",
    "execution_count": null,
-   "id": "01cd9b4a-f5cd-4627-b379-51836ae3f9ea",
+   "id": "18",
    "metadata": {
     "tags": []
    },
@@ -315,7 +292,7 @@
   },
   {
    "cell_type": "markdown",
-   "id": "b7401d7d-35b1-43db-9446-7f1e3714994a",
+   "id": "19",
    "metadata": {},
    "source": [
     "## Parallel hyperparameter tuning\n",
@@ -326,7 +303,7 @@
   {
    "cell_type": "code",
    "execution_count": null,
-   "id": "88e992cd-368e-4162-9eeb-8295b9478e15",
+   "id": "20",
    "metadata": {
     "tags": []
    },
@@ -348,7 +325,7 @@
   {
    "cell_type": "code",
    "execution_count": null,
-   "id": "7e1ee1d0-ae41-4e3c-91de-9910eca8b3c6",
+   "id": "21",
    "metadata": {
     "tags": []
    },
@@ -364,7 +341,7 @@
   {
    "cell_type": "code",
    "execution_count": null,
-   "id": "775255db-6e7e-4042-9e29-4a6a38705459",
+   "id": "22",
    "metadata": {
     "tags": []
    },
@@ -390,7 +367,7 @@
   {
    "cell_type": "code",
    "execution_count": null,
-   "id": "2d954868-09bd-427a-ae6a-4334c6ab55d1",
+   "id": "23",
    "metadata": {
     "tags": []
    },
@@ -405,7 +382,7 @@
   {
    "cell_type": "code",
    "execution_count": null,
-   "id": "153d894e-b03f-490a-8c8d-cd5310ab2ab8",
+   "id": "24",
    "metadata": {
     "tags": []
    },
@@ -424,7 +401,7 @@
   {
    "cell_type": "code",
    "execution_count": null,
-   "id": "666446de-eb9f-487e-860a-6efadd2ae065",
+   "id": "25",
    "metadata": {
     "tags": []
    },
@@ -439,7 +416,7 @@
   {
    "cell_type": "code",
    "execution_count": null,
-   "id": "f576a47a-23c6-46b8-b0ba-d184e8598390",
+   "id": "26",
    "metadata": {
     "tags": []
    },
@@ -452,7 +429,7 @@
   {
    "cell_type": "code",
    "execution_count": null,
-   "id": "3cb5eb38-fb24-4236-8349-7f694bea3f3e",
+   "id": "27",
    "metadata": {
     "tags": []
    },
@@ -467,7 +444,7 @@
   {
    "cell_type": "code",
    "execution_count": null,
-   "id": "3f752369-13d2-4ed0-be1e-115b446dc35c",
+   "id": "28",
    "metadata": {
     "tags": []
    },
@@ -485,7 +462,7 @@
   {
    "cell_type": "code",
    "execution_count": null,
-   "id": "5ec269b7-0096-4861-9c86-3e7f87bce9f9",
+   "id": "29",
    "metadata": {
     "tags": []
    },
@@ -499,7 +476,7 @@
   {
    "cell_type": "code",
    "execution_count": null,
-   "id": "4536d3cf-109b-4719-a88f-42031becd2b2",
+   "id": "30",
    "metadata": {
     "tags": []
    },
@@ -514,7 +491,7 @@
   {
    "cell_type": "code",
    "execution_count": null,
-   "id": "1683eb5f-6d7e-4b02-89f5-ea6f7c8b0130",
+   "id": "31",
    "metadata": {
     "tags": []
    },
@@ -530,7 +507,7 @@
   {
    "cell_type": "code",
    "execution_count": null,
-   "id": "f22452d5-a5ac-4ccf-8231-c9b1a2835613",
+   "id": "32",
    "metadata": {},
    "outputs": [],
    "source": []
